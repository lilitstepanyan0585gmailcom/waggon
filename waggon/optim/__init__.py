--- conflicted
+++ resolved
@@ -1,17 +1,11 @@
 from .base import Optimiser
 from .optim import SurrogateOptimiser
-<<<<<<< HEAD
-from .evolutions import DifferentialEvolutionOptimizer 
-=======
+from .evolutions import DifferentialEvolutionOptimizer
 from .baselines.protes import ProtesOptimiser
->>>>>>> f3c5b9b3
 
 __all__ = [
     'Optimiser',
     'SurrogateOptimiser',
-<<<<<<< HEAD
-    "DifferentialEvolutionOptimizer"
-=======
+    "DifferentialEvolutionOptimizer",
     'ProtesOptimiser'
->>>>>>> f3c5b9b3
 ]